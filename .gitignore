<<<<<<< HEAD
################
###   Repo   ###
################

set_permission.sh
tmp/
=======
>>>>>>> 9242b16c
data/
models/

# Byte-compiled / optimized / DLL files
__pycache__/
*.py[cod]
*$py.class

# C extensions
*.so

# Distribution / packaging
.Python
build/
develop-eggs/
dist/
downloads/
eggs/
.eggs/
lib/
lib64/
parts/
sdist/
var/
wheels/
pip-wheel-metadata/
share/python-wheels/
*.egg-info/
.installed.cfg
*.egg
MANIFEST

# PyInstaller
#  Usually these files are written by a python script from a template
#  before PyInstaller builds the exe, so as to inject date/other infos into it.
*.manifest
*.spec

# Installer logs
pip-log.txt
pip-delete-this-directory.txt

# Unit test / coverage reports
htmlcov/
.tox/
.nox/
.coverage
.coverage.*
.cache
nosetests.xml
coverage.xml
*.cover
*.py,cover
.hypothesis/
.pytest_cache/

# Translations
*.mo
*.pot

# Django stuff:
*.log
local_settings.py
db.sqlite3
db.sqlite3-journal

# Flask stuff:
instance/
.webassets-cache

# Scrapy stuff:
.scrapy

# Sphinx documentation
docs/_build/

# PyBuilder
target/

# Jupyter Notebook
.ipynb_checkpoints

# IPython
profile_default/
ipython_config.py

# pyenv
.python-version

# pipenv
#   According to pypa/pipenv#598, it is recommended to include Pipfile.lock in version control.
#   However, in case of collaboration, if having platform-specific dependencies or dependencies
#   having no cross-platform support, pipenv may install dependencies that don't work, or not
#   install all needed dependencies.
#Pipfile.lock

# PEP 582; used by e.g. github.com/David-OConnor/pyflow
__pypackages__/

# Celery stuff
celerybeat-schedule
celerybeat.pid

# SageMath parsed files
*.sage.py

# Environments
.env
.venv
env/
venv/
ENV/
env.bak/
venv.bak/

# Spyder project settings
.spyderproject
.spyproject

# Rope project settings
.ropeproject

# mkdocs documentation
/site

# mypy
.mypy_cache/
.dmypy.json
dmypy.json

# Pyre type checker
.pyre/
.Rproj.user<|MERGE_RESOLUTION|>--- conflicted
+++ resolved
@@ -1,12 +1,9 @@
-<<<<<<< HEAD
 ################
 ###   Repo   ###
 ################
 
 set_permission.sh
 tmp/
-=======
->>>>>>> 9242b16c
 data/
 models/
 
@@ -139,4 +136,50 @@
 
 # Pyre type checker
 .pyre/
-.Rproj.user+.Rproj.user
+
+# History files
+.Rhistory
+.Rapp.history
+
+# Session Data files
+.RData
+
+# User-specific files
+.Ruserdata
+
+# Example code in package build process
+*-Ex.R
+
+# Output files from R CMD build
+/*.tar.gz
+
+# Output files from R CMD check
+/*.Rcheck/
+
+# RStudio files
+.Rproj.user/
+
+# produced vignettes
+vignettes/*.html
+vignettes/*.pdf
+
+# OAuth2 token, see https://github.com/hadley/httr/releases/tag/v0.3
+.httr-oauth
+
+# knitr and R markdown default cache directories
+*_cache/
+/cache/
+
+# Temporary files created by R markdown
+*.utf8.md
+*.knit.md
+
+# R Environment Variables
+.Renviron
+
+# pkgdown site
+docs/
+
+# translation temp files
+po/*~